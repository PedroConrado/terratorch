name: terratorch tuning toolkit

on: 
  push:
    branches:
      - main
    paths-ignore:
      - 'docs/**'
      - '*.md'
      - 'tests/resources/**'
      - 'examples/**/*'
      - '**/*.svg'
      - '**/*.png'
<<<<<<< HEAD
      - '**/*.txt'
=======
      - '**/*.ipynb'
>>>>>>> 7ae857a5
  pull_request:
    branches:
      - main
    paths-ignore:
      - 'docs/**'
      - '*.md'
      - 'tests/resources/**'
      - 'examples/**/*'
      - '**/*.svg'
      - '**/*.png'
<<<<<<< HEAD
      - '**/*.txt'
jobs:
  build:
    runs-on: ubuntu-latest
    timeout-minutes: 40
=======
      - '**/*.ipynb'
jobs:
  build:
    runs-on: ubuntu-latest
    timeout-minutes: 35
>>>>>>> 7ae857a5
    strategy:
      matrix:
        python-version: ["3.11", "3.12", "3.13"]
    env:
      R_TESTS_VERBOSE: 2
    steps:
      - name: Clone repo
        uses: actions/checkout@v4
      - name: Set up Python ${{ matrix.python-version }}
        uses: actions/setup-python@v5
        with:
          python-version: ${{ matrix.python-version }}
          cache: 'pip'
      - name: Install dependencies
        run: |
          python -m pip install --upgrade pip
          pip install -e .[wxc,test]
      - name: Clean pip cache
        run: pip cache purge
      - name: List pip dependencies
        run: pip list
      - name: Cleaning cache
        run: pip cache purge
      - name: Test with pytest
        run: |
          pytest -s --cov=terratorch -v --cov-report term-missing tests

<|MERGE_RESOLUTION|>--- conflicted
+++ resolved
@@ -11,11 +11,8 @@
       - 'examples/**/*'
       - '**/*.svg'
       - '**/*.png'
-<<<<<<< HEAD
       - '**/*.txt'
-=======
       - '**/*.ipynb'
->>>>>>> 7ae857a5
   pull_request:
     branches:
       - main
@@ -26,19 +23,12 @@
       - 'examples/**/*'
       - '**/*.svg'
       - '**/*.png'
-<<<<<<< HEAD
       - '**/*.txt'
-jobs:
-  build:
-    runs-on: ubuntu-latest
-    timeout-minutes: 40
-=======
       - '**/*.ipynb'
 jobs:
   build:
     runs-on: ubuntu-latest
     timeout-minutes: 35
->>>>>>> 7ae857a5
     strategy:
       matrix:
         python-version: ["3.11", "3.12", "3.13"]
