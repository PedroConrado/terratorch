--- conflicted
+++ resolved
@@ -34,7 +34,11 @@
 
 
 @pytest.mark.parametrize("model_name", ["prithvi_swin_B"])
-<<<<<<< HEAD
+def test_finetune_bands_str(model_name):
+    command_list = ["fit", "-c", f"tests/manufactured-finetune_{model_name}_string.yaml"]
+    _ = build_lightning_cli(command_list)
+    
+@pytest.mark.parametrize("model_name", ["prithvi_swin_B"])
 def test_finetune_metrics_from_file(model_name):
 
     model_instance = timm.create_model(model_name)
@@ -52,8 +56,3 @@
     # Running the terratorch CLI
     command_list = ["fit", "-c", f"tests/manufactured-finetune_aspphead.yaml"]
     _ = build_lightning_cli(command_list)
-=======
-def test_finetune_bands_str(model_name):
-    command_list = ["fit", "-c", f"tests/manufactured-finetune_{model_name}_string.yaml"]
-    _ = build_lightning_cli(command_list)
->>>>>>> bbef2dcc
