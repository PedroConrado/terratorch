--- conflicted
+++ resolved
@@ -42,11 +42,7 @@
   "torch",
   "torchvision",
   "rioxarray",
-<<<<<<< HEAD
-  "albumentations==1.4.0",
-=======
   "albumentations==1.4.6",
->>>>>>> 7e2e7b38
   "albucore==0.0.16",
   "rasterio",
   "torchmetrics",
