--- conflicted
+++ resolved
@@ -65,15 +65,12 @@
   "huggingface_hub",
   "tifffile",
   "python-box",
-<<<<<<< HEAD
   "diffusers>=0.30.0",
-=======
   "wandb",
   "termcolor",
   "numba",
   "hdf5plugin",
   "h5netcdf",
->>>>>>> 3f08495d
   "pytest-sugar",
 ]
 
