--- conflicted
+++ resolved
@@ -64,15 +64,12 @@
   "huggingface_hub",
   "tifffile",
   "python-box",
-<<<<<<< HEAD
   "tqdm", # progress bar for lazy OD tiled DS wrapper
-=======
   "wandb",
   "termcolor",
   "numba",
   "hdf5plugin",
   "h5netcdf",
->>>>>>> fd2965a7
 ]
 
 
