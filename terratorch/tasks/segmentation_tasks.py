from functools import partial
from typing import Any

import lightning
import matplotlib.pyplot as plt
import segmentation_models_pytorch as smp
import torch
from lightning.pytorch.callbacks import Callback
from torch import Tensor, nn
from torchgeo.datasets.utils import unbind_samples
from torchgeo.trainers import BaseTask
from torchmetrics import ClasswiseWrapper, MetricCollection
from torchmetrics.classification import MulticlassAccuracy, MulticlassF1Score, MulticlassJaccardIndex

from terratorch.models.model import AuxiliaryHead, Model, ModelOutput
from terratorch.registry import MODEL_FACTORY_REGISTRY
from terratorch.tasks.loss_handler import LossHandler
from terratorch.tasks.optimizer_factory import optimizer_factory
from terratorch.tasks.tiled_inference import TiledInferenceParameters, tiled_inference

BATCH_IDX_FOR_VALIDATION_PLOTTING = 10


def to_segmentation_prediction(y: ModelOutput) -> Tensor:
    y_hat = y.output
    return y_hat.argmax(dim=1)


class SemanticSegmentationTask(BaseTask):
    """Semantic Segmentation Task that accepts models from a range of sources.

    This class is analog in functionality to class:SemanticSegmentationTask defined by torchgeo.
    However, it has some important differences:
        - Accepts the specification of a model factory
        - Logs metrics per class
        - Does not have any callbacks by default (TorchGeo tasks do early stopping by default)
        - Allows the setting of optimizers in the constructor
        - Allows to evaluate on multiple test dataloaders
    """

    def __init__(
        self,
        model_args: dict,
        model_factory: str,
        loss: str = "ce",
        aux_heads: list[AuxiliaryHead] | None = None,
        aux_loss: dict[str, float] | None = None,
        class_weights: list[float] | None = None,
        ignore_index: int | None = None,
        lr: float = 0.001,
        # the following are optional so CLI doesnt need to pass them
        optimizer: str | None = None,
        optimizer_hparams: dict | None = None,
        scheduler: str | None = None,
        scheduler_hparams: dict | None = None,
        #
        freeze_backbone: bool = False,  # noqa: FBT001, FBT002
        freeze_decoder: bool = False,  # noqa: FBT002, FBT001
        plot_on_val: bool | int = 10,
        class_names: list[str] | None = None,
        tiled_inference_parameters: TiledInferenceParameters = None,
        test_dataloaders_names: list[str] | None = None,
    ) -> None:
        """Constructor

        Args:

            Defaults to None.
            model_args (Dict): Arguments passed to the model factory.
            model_factory (str): ModelFactory class to be used to instantiate the model.
            loss (str, optional): Loss to be used. Currently, supports 'ce', 'jaccard' or 'focal' loss.
                Defaults to "ce".
            aux_loss (dict[str, float] | None, optional): Auxiliary loss weights.
                Should be a dictionary where the key is the name given to the loss
                and the value is the weight to be applied to that loss.
                The name of the loss should match the key in the dictionary output by the model's forward
                method containing that output. Defaults to None.
            class_weights (Union[list[float], None], optional): List of class weights to be applied to the loss.
            class_weights (list[float] | None, optional): List of class weights to be applied to the loss.
                Defaults to None.
            ignore_index (int | None, optional): Label to ignore in the loss computation. Defaults to None.
            lr (float, optional): Learning rate to be used. Defaults to 0.001.
            optimizer (str | None, optional): Name of optimizer class from torch.optim to be used.
            If None, will use Adam. Defaults to None. Overriden by config / cli specification through LightningCLI.
            optimizer_hparams (dict | None): Parameters to be passed for instantiation of the optimizer.
                Overriden by config / cli specification through LightningCLI.
            scheduler (str, optional): Name of Torch scheduler class from torch.optim.lr_scheduler
                to be used (e.g. ReduceLROnPlateau). Defaults to None.
                Overriden by config / cli specification through LightningCLI.
            scheduler_hparams (dict | None): Parameters to be passed for instantiation of the scheduler.
                Overriden by config / cli specification through LightningCLI.
            freeze_backbone (bool, optional): Whether to freeze the backbone. Defaults to False.
            freeze_decoder (bool, optional): Whether to freeze the decoder and segmentation head. Defaults to False.
            plot_on_val (bool | int, optional): Whether to plot visualizations on validation.
            If true, log every epoch. Defaults to 10. If int, will plot every plot_on_val epochs.
            class_names (list[str] | None, optional): List of class names passed to metrics for better naming.
                Defaults to numeric ordering.
            tiled_inference_parameters (TiledInferenceParameters | None, optional): Inference parameters
                used to determine if inference is done on the whole image or through tiling.
            test_dataloaders_names (list[str] | None, optional): Names used to differentiate metrics when
                multiple dataloaders are returned by test_dataloader in the datamodule. Defaults to None,
                which assumes only one test dataloader is used.
        """
        self.tiled_inference_parameters = tiled_inference_parameters
        self.aux_loss = aux_loss
        self.aux_heads = aux_heads
        self.model_factory = MODEL_FACTORY_REGISTRY.build(model_factory)
        super().__init__()
        self.train_loss_handler = LossHandler(self.train_metrics.prefix)
        self.test_loss_handler: list[LossHandler] = []
        for metrics in self.test_metrics:
            self.test_loss_handler.append(LossHandler(metrics.prefix))
        self.val_loss_handler = LossHandler(self.val_metrics.prefix)
        self.monitor = f"{self.val_metrics.prefix}loss"
        self.plot_on_val = int(plot_on_val)

    # overwrite early stopping
    def configure_callbacks(self) -> list[Callback]:
        return []

    def configure_models(self) -> None:
        self.model: Model = self.model_factory.build_model(
            "segmentation", aux_decoders=self.aux_heads, **self.hparams["model_args"]
        )
        if self.hparams["freeze_backbone"]:
            self.model.freeze_encoder()
        if self.hparams["freeze_decoder"]:
            self.model.freeze_decoder()

    def configure_optimizers(
        self,
    ) -> "lightning.pytorch.utilities.types.OptimizerLRSchedulerConfig":
        optimizer = self.hparams["optimizer"]
        if optimizer is None:
            optimizer = "Adam"
        return optimizer_factory(
            optimizer,
            self.hparams["lr"],
            self.parameters(),
            self.hparams["optimizer_hparams"],
            self.hparams["scheduler"],
            self.monitor,
            self.hparams["scheduler_hparams"],
        )

    def configure_losses(self) -> None:
        """Initialize the loss criterion.

        Raises:
            ValueError: If *loss* is invalid.
        """
        loss: str = self.hparams["loss"]
        ignore_index = self.hparams["ignore_index"]

        class_weights = (
            torch.Tensor(self.hparams["class_weights"]) if self.hparams["class_weights"] is not None else None
        )
        if loss == "ce":
            ignore_value = -100 if ignore_index is None else ignore_index
            self.criterion = nn.CrossEntropyLoss(ignore_index=ignore_value, weight=class_weights)
        elif loss == "jaccard":
            if ignore_index is not None:
                exception_message = (
                    f"Jaccard loss does not support ignore_index, but found non-None value of {ignore_index}."
                )
                raise RuntimeError(exception_message)
            self.criterion = smp.losses.JaccardLoss(mode="multiclass")
        elif loss == "focal":
            self.criterion = smp.losses.FocalLoss("multiclass", ignore_index=ignore_index, normalized=True)
        elif loss == "dice":
            self.criterion = smp.losses.DiceLoss("multiclass", ignore_index=ignore_index)
        else:
            exception_message = (
                f"Loss type '{loss}' is not valid. Currently, supports 'ce', 'jaccard', 'dice' or 'focal' loss."
            )
            raise ValueError(exception_message)

    def configure_metrics(self) -> None:
        """Initialize the performance metrics."""
        num_classes: int = self.hparams["model_args"]["num_classes"]
        ignore_index: int = self.hparams["ignore_index"]
        class_names = self.hparams["class_names"]
        metrics = MetricCollection(
            {
                "Multiclass_Accuracy": MulticlassAccuracy(
                    num_classes=num_classes,
                    ignore_index=ignore_index,
                    multidim_average="global",
                    average="micro",
                ),
                "Multiclass_Accuracy_Class": ClasswiseWrapper(
                    MulticlassAccuracy(
                        num_classes=num_classes,
                        ignore_index=ignore_index,
                        multidim_average="global",
                        average=None,
                    ),
                    labels=class_names,
                ),
                "Multiclass_Jaccard_Index_Micro": MulticlassJaccardIndex(
                    num_classes=num_classes, ignore_index=ignore_index, average="micro"
                ),
                "Multiclass_Jaccard_Index": MulticlassJaccardIndex(
                    num_classes=num_classes,
                    ignore_index=ignore_index,
                ),
                "Multiclass_Jaccard_Index_Class": ClasswiseWrapper(
                    MulticlassJaccardIndex(num_classes=num_classes, ignore_index=ignore_index, average=None),
                    labels=class_names,
                ),
                "Multiclass_F1_Score": MulticlassF1Score(
                    num_classes=num_classes,
                    ignore_index=ignore_index,
                    multidim_average="global",
                    average="micro",
                ),
            }
        )
        self.train_metrics = metrics.clone(prefix="train/")
        self.val_metrics = metrics.clone(prefix="val/")
        if self.hparams["test_dataloaders_names"] is not None:
            self.test_metrics = nn.ModuleList(
                [metrics.clone(prefix=f"test/{dl_name}/") for dl_name in self.hparams["test_dataloaders_names"]]
            )
        else:
            self.test_metrics = nn.ModuleList([metrics.clone(prefix="test/")])

    def training_step(self, batch: Any, batch_idx: int, dataloader_idx: int = 0) -> Tensor:
        """Compute the train loss and additional metrics.

        Args:
            batch: The output of your DataLoader.
            batch_idx: Integer displaying index of this batch.
            dataloader_idx: Index of the current dataloader.
        """
        x = batch["image"]
        y = batch["mask"]
        other_keys = batch.keys() - {"image", "mask", "filename"}
        rest = {k:batch[k] for k in other_keys}

        model_output: ModelOutput = self(x, **rest)
        loss = self.train_loss_handler.compute_loss(model_output, y, self.criterion, self.aux_loss)
        self.train_loss_handler.log_loss(self.log, loss_dict=loss, batch_size=x.shape[0])
        y_hat_hard = to_segmentation_prediction(model_output)
        self.train_metrics.update(y_hat_hard, y)

        return loss["loss"]

    def on_train_epoch_end(self) -> None:
        self.log_dict(self.train_metrics.compute(), sync_dist=True)
        self.train_metrics.reset()
        return super().on_train_epoch_end()

    def _do_plot_samples(self, batch_index):
        if not self.plot_on_val:  # dont plot if self.plot_on_val is 0
            return False

        return (
            batch_index < BATCH_IDX_FOR_VALIDATION_PLOTTING
            and hasattr(self.trainer, "datamodule")
            and self.logger
            and not self.current_epoch % self.plot_on_val  # will be True every self.plot_on_val epochs
            and hasattr(self.logger, "experiment")
            and (hasattr(self.logger.experiment, "add_figure") or hasattr(self.logger.experiment, "log_figure"))
        )

    def validation_step(self, batch: Any, batch_idx: int, dataloader_idx: int = 0) -> None:
        """Compute the validation loss and additional metrics.

        Args:
            batch: The output of your DataLoader.
            batch_idx: Integer displaying index of this batch.
            dataloader_idx: Index of the current dataloader.
        """
        x = batch["image"]
        y = batch["mask"]
        other_keys = batch.keys() - {"image", "mask", "filename"}
        rest = {k:batch[k] for k in other_keys}
        model_output: ModelOutput = self(x, **rest)
        loss = self.val_loss_handler.compute_loss(model_output, y, self.criterion, self.aux_loss)
        self.val_loss_handler.log_loss(self.log, loss_dict=loss, batch_size=x.shape[0])
        y_hat_hard = to_segmentation_prediction(model_output)
        self.val_metrics.update(y_hat_hard, y)

        if self._do_plot_samples(batch_idx):
            try:
                datamodule = self.trainer.datamodule
                batch["prediction"] = y_hat_hard
                for key in ["image", "mask", "prediction"]:
                    batch[key] = batch[key].cpu()
                sample = unbind_samples(batch)[0]
                fig = datamodule.val_dataset.plot(sample)
                if fig:
                    summary_writer = self.logger.experiment
                    if hasattr(summary_writer, "add_figure"):
                        summary_writer.add_figure(f"image/{batch_idx}", fig, global_step=self.global_step)
                    elif hasattr(summary_writer, "log_figure"):
                        summary_writer.log_figure(
                            self.logger.run_id, fig, f"epoch_{self.current_epoch}_{batch_idx}.png"
                        )
            except ValueError:
                pass
            finally:
                plt.close()

    def on_validation_epoch_end(self) -> None:
        self.log_dict(self.val_metrics.compute(), sync_dist=True)
        self.val_metrics.reset()
        return super().on_validation_epoch_end()

    def test_step(self, batch: Any, batch_idx: int, dataloader_idx: int = 0) -> None:
        """Compute the test loss and additional metrics.

        Args:
            batch: The output of your DataLoader.
            batch_idx: Integer displaying index of this batch.
            dataloader_idx: Index of the current dataloader.
        """
        x = batch["image"]
        y = batch["mask"]
<<<<<<< HEAD

        model_output: ModelOutput = self(x)
        if dataloader_idx >= len(self.test_loss_handler):
            msg = "You are returning more than one test dataloader but not defining enough test_dataloaders_names."
            raise ValueError(msg)
        loss = self.test_loss_handler[dataloader_idx].compute_loss(model_output, y, self.criterion, self.aux_loss)
        self.test_loss_handler[dataloader_idx].log_loss(
            partial(self.log, add_dataloader_idx=False),  # We don't need the dataloader idx as prefixes are different
            loss_dict=loss,
            batch_size=x.shape[0],
        )
=======
        other_keys = batch.keys() - {"image", "mask", "filename"}
        rest = {k:batch[k] for k in other_keys}
        model_output: ModelOutput = self(x, **rest)
        loss = self.test_loss_handler.compute_loss(model_output, y, self.criterion, self.aux_loss)
        self.test_loss_handler.log_loss(self.log, loss_dict=loss, batch_size=x.shape[0])
>>>>>>> 568665b8
        y_hat_hard = to_segmentation_prediction(model_output)
        self.test_metrics[dataloader_idx].update(y_hat_hard, y)

    def on_test_epoch_end(self) -> None:
        for metrics in self.test_metrics:
            self.log_dict(metrics.compute(), sync_dist=True)
            metrics.reset()
        return super().on_test_epoch_end()

    def predict_step(self, batch: Any, batch_idx: int, dataloader_idx: int = 0) -> Tensor:
        """Compute the predicted class probabilities.

        Args:
            batch: The output of your DataLoader.
            batch_idx: Integer displaying index of this batch.
            dataloader_idx: Index of the current dataloader.

        Returns:
            Output predicted probabilities.
        """
        x = batch["image"]
        file_names = batch["filename"]
        other_keys = batch.keys() - {"image", "mask", "filename"}
        rest = {k:batch[k] for k in other_keys}
        model_output: ModelOutput = self(x, **rest)

        def model_forward(x):
            return self(x).output

        if self.tiled_inference_parameters:
            y_hat: Tensor = tiled_inference(
                model_forward, x, self.hparams["model_args"]["num_classes"], self.tiled_inference_parameters
            )
        else:
            y_hat: Tensor = self(x).output
        y_hat = y_hat.argmax(dim=1)
        return y_hat, file_names<|MERGE_RESOLUTION|>--- conflicted
+++ resolved
@@ -236,7 +236,7 @@
         x = batch["image"]
         y = batch["mask"]
         other_keys = batch.keys() - {"image", "mask", "filename"}
-        rest = {k:batch[k] for k in other_keys}
+        rest = {k: batch[k] for k in other_keys}
 
         model_output: ModelOutput = self(x, **rest)
         loss = self.train_loss_handler.compute_loss(model_output, y, self.criterion, self.aux_loss)
@@ -275,7 +275,7 @@
         x = batch["image"]
         y = batch["mask"]
         other_keys = batch.keys() - {"image", "mask", "filename"}
-        rest = {k:batch[k] for k in other_keys}
+        rest = {k: batch[k] for k in other_keys}
         model_output: ModelOutput = self(x, **rest)
         loss = self.val_loss_handler.compute_loss(model_output, y, self.criterion, self.aux_loss)
         self.val_loss_handler.log_loss(self.log, loss_dict=loss, batch_size=x.shape[0])
@@ -318,9 +318,9 @@
         """
         x = batch["image"]
         y = batch["mask"]
-<<<<<<< HEAD
-
-        model_output: ModelOutput = self(x)
+        other_keys = batch.keys() - {"image", "mask", "filename"}
+        rest = {k: batch[k] for k in other_keys}
+        model_output: ModelOutput = self(x, **rest)
         if dataloader_idx >= len(self.test_loss_handler):
             msg = "You are returning more than one test dataloader but not defining enough test_dataloaders_names."
             raise ValueError(msg)
@@ -330,13 +330,6 @@
             loss_dict=loss,
             batch_size=x.shape[0],
         )
-=======
-        other_keys = batch.keys() - {"image", "mask", "filename"}
-        rest = {k:batch[k] for k in other_keys}
-        model_output: ModelOutput = self(x, **rest)
-        loss = self.test_loss_handler.compute_loss(model_output, y, self.criterion, self.aux_loss)
-        self.test_loss_handler.log_loss(self.log, loss_dict=loss, batch_size=x.shape[0])
->>>>>>> 568665b8
         y_hat_hard = to_segmentation_prediction(model_output)
         self.test_metrics[dataloader_idx].update(y_hat_hard, y)
 
@@ -360,7 +353,7 @@
         x = batch["image"]
         file_names = batch["filename"]
         other_keys = batch.keys() - {"image", "mask", "filename"}
-        rest = {k:batch[k] for k in other_keys}
+        rest = {k: batch[k] for k in other_keys}
         model_output: ModelOutput = self(x, **rest)
 
         def model_forward(x):
