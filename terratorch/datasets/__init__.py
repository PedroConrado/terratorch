# Copyright contributors to the Terratorch project

from terratorch.datasets.fire_scars import FireScarsHLS, FireScarsNonGeo, FireScarsSegmentationMask
from terratorch.datasets.generic_pixel_wise_dataset import (
    GenericNonGeoPixelwiseRegressionDataset,
    GenericNonGeoSegmentationDataset,
)
from terratorch.datasets.generic_scalar_label_dataset import (
    GenericNonGeoClassificationDataset,
)
from terratorch.datasets.generic_multimodal_dataset import (
    GenericMultimodalDataset,
    GenericMultimodalSegmentationDataset,
    GenericMultimodalPixelwiseRegressionDataset,
    GenericMultimodalScalarDataset,
)
from terratorch.datasets.hls import HLSL30, HLSS30
from terratorch.datasets.m_bigearthnet import MBigEarthNonGeo
from terratorch.datasets.m_brick_kiln import MBrickKilnNonGeo

# geobench datasets segmentation
from terratorch.datasets.m_cashew_plantation import MBeninSmallHolderCashewsNonGeo
from terratorch.datasets.m_chesapeake_landcover import MChesapeakeLandcoverNonGeo

# geobench datasets classification
from terratorch.datasets.m_eurosat import MEuroSATNonGeo
from terratorch.datasets.m_forestnet import MForestNetNonGeo
from terratorch.datasets.m_neontree import MNeonTreeNonGeo
from terratorch.datasets.m_nz_cattle import MNzCattleNonGeo
from terratorch.datasets.m_pv4ger import MPv4gerNonGeo
from terratorch.datasets.m_pv4ger_seg import MPv4gerSegNonGeo
from terratorch.datasets.m_SA_crop_type import MSACropTypeNonGeo
from terratorch.datasets.m_so2sat import MSo2SatNonGeo
from terratorch.datasets.multi_temporal_crop_classification import MultiTemporalCropClassification
from terratorch.datasets.open_sentinel_map import OpenSentinelMap
from terratorch.datasets.pastis import PASTIS

# GenericNonGeoRegressionDataset,

from terratorch.datasets.sen1floods11_lat_lon import Sen1Floods11NonGeo
from terratorch.datasets.utils import HLSBands, OpticalBands, SARBands

#from terratorch.datasets.sen1floods11 import Sen1Floods11NonGeo
from terratorch.datasets.sen4agrinet import Sen4AgriNet

from terratorch.datasets.burn_intensity import BurnIntensityNonGeo
from terratorch.datasets.carbonflux import CarbonFluxNonGeo
from terratorch.datasets.landslide4sense import Landslide4SenseNonGeo
from terratorch.datasets.forestnet import ForestNetNonGeo
from terratorch.datasets.biomassters import BioMasstersNonGeo

# TorchGeo RasterDatasets
from terratorch.datasets.wsf import WSF2019, WSFEvolution


# miscellaneous datasets
from terratorch.datasets.openearthmap import OpenEarthMapNonGeo

# Generic Classification Dataset
from terratorch.datasets.sen4map import Sen4MapDatasetMonthlyComposites

from terratorch.datasets.m_VHR10 import mVHR10

__all__ = (
    "GenericNonGeoSegmentationDataset",
    "GenericNonGeoPixelwiseRegressionDataset",
    "GenericNonGeoClassificationDataset",
    # "GenericNonGeoRegressionDataset",
    "GenericMultimodalDataset",
    "GenericMultimodalSegmentationDataset",
    "GenericMultimodalPixelwiseRegressionDataset",
    "GenericMultimodalScalarDataset",
    "GenericNonGeoRegressionDataset",
    "BurnIntensityNonGeo",
    "CarbonFluxNonGeo",
    "Landslide4SenseNonGeo",
    "BioMasstersNonGeo",
    "ForestNetNonGeo",
    "FireScarsNonGeo",
    "FireScarsHLS",
    "FireScarsSegmentationMask",
    "Sen1Floods11NonGeo",
    "MultiTemporalCropClassification",
    "Sen4MapDatasetMonthlyComposites",
    "HLSBands",
    "MEuroSATNonGeo",
    "MBigEarthNonGeo",
    "MBrickKilnNonGeo",
    "MForestNetNonGeo",
    "MSo2SatNonGeo",
    "MPv4gerNonGeo",
    "MBeninSmallHolderCashewsNonGeo",
    "MNzCattleNonGeo",
    "MChesapeakeLandcoverNonGeo",
    "MPv4gerSegNonGeo",
    "MSACropTypeNonGeo",
    "MNeonTreeNonGeo",
    "OpenSentinelMap",
    "PASTIS",
    "Sen4AgriNet",
    "WSF2019",
    "WSFEvolution",
    "HLSL30",
    "HLSS30",
<<<<<<< HEAD
    "OpenEarthMapNonGeo",
    "mVHR10"
=======
    "OpticalBands",
    "SARBands",
    "OpenEarthMapNonGeo"
>>>>>>> a4746d42
)<|MERGE_RESOLUTION|>--- conflicted
+++ resolved
@@ -102,12 +102,8 @@
     "WSFEvolution",
     "HLSL30",
     "HLSS30",
-<<<<<<< HEAD
+    "OpticalBands",
+    "SARBands",
     "OpenEarthMapNonGeo",
     "mVHR10"
-=======
-    "OpticalBands",
-    "SARBands",
-    "OpenEarthMapNonGeo"
->>>>>>> a4746d42
 )