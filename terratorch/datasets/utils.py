# Copyright contributors to the Terratorch project

import os
from collections.abc import Iterator, Sequence
from enum import Enum
from functools import partial
from typing import Any

import numpy as np
import torch


class HLSBands(Enum):
    COASTAL_AEROSOL = "COASTAL_AEROSOL"
    BLUE = "BLUE"
    GREEN = "GREEN"
    RED = "RED"
    RED_EDGE_1 = "RED_EDGE_1"
    RED_EDGE_2 = "RED_EDGE_2"
    RED_EDGE_3 = "RED_EDGE_3"
    NIR_BROAD = "NIR_BROAD"
    NIR_NARROW = "NIR_NARROW"
    SWIR_1 = "SWIR_1"
    SWIR_2 = "SWIR_2"
    WATER_VAPOR = "WATER_VAPOR"
    CIRRUS = "CIRRUS"
    THEMRAL_INFRARED_1 = "THEMRAL_INFRARED_1"
    THEMRAL_INFRARED_2 = "THEMRAL_INFRARED_2"

    @classmethod
    def try_convert_to_hls_bands_enum(cls, x: Any):
        try:
            return cls(x)
        except ValueError:
            return x

<<<<<<< HEAD
class OpticalBands(Enum):
    COASTAL_AEROSOL = "COASTAL_AEROSOL"
    BLUE = "BLUE"
    GREEN = "GREEN"
    RED = "RED"
    RED_EDGE_1 = "RED_EDGE_1"
    RED_EDGE_2 = "RED_EDGE_2"
    RED_EDGE_3 = "RED_EDGE_3"
    NIR_BROAD = "NIR_BROAD"
    NIR_NARROW = "NIR_NARROW"
    SWIR_1 = "SWIR_1"
    SWIR_2 = "SWIR_2"
    WATER_VAPOR = "WATER_VAPOR"
    CIRRUS = "CIRRUS"
    THEMRAL_INFRARED_1 = "THEMRAL_INFRARED_1"
    THEMRAL_INFRARED_2 = "THEMRAL_INFRARED_2"

    @classmethod
    def try_convert_to_optical_bands_enum(cls, x: Any):
        try:
            return cls(x)
        except ValueError:
            return x
        
class SARBands(Enum):
    VV =  "VV"
    VH = "VH"
    ASC_VV = "ASC_VV"
    ASC_VH = "ASC_VH"
    DSC_VV = "DSC_VV"
    DSC_VH = "DSC_VH"
    VV_VH = "VV_VH"

    @classmethod
    def try_convert_to_optical_bands_enum(cls, x: Any):
        try:
            return cls(x)
        except ValueError:
            return x
=======

class S1Bands(Enum):
    VV = 'VV'
    VH = 'VH'


class DEMBands(Enum):
    DEM = 'DEM'


class LULCclasses(Enum):
    LULC = 'LULC'


class Modalities(Enum):
    S1 = "S1"
    S2L1C = "S2L1C"
    S2L2A = "S2L2A"
    S2RGB = "S2RGB"
    DEM = "DEM"
    LULC = "LULC"
>>>>>>> 23944e34


def default_transform(**batch):
    return to_tensor(batch)

def generate_bands_intervals(bands_intervals: list[int | str | HLSBands | tuple[int]] | None = None):
        if bands_intervals is None:
            return None
        bands = []
        for element in bands_intervals:
            # if its an interval
            if isinstance(element, tuple):
                if len(element) != 2:  # noqa: PLR2004
                    msg = "When defining an interval, a tuple of two integers should be passed,\
                        defining start and end indices inclusive"
                    raise Exception(msg)
                expanded_element = list(range(element[0], element[1] + 1))
                bands.extend(expanded_element)
            else:
                bands.append(element)
        return bands

def filter_valid_files(
    files, valid_files: Iterator[str] | None = None, ignore_extensions: bool = False, allow_substring: bool = True
):
    if valid_files is None:
        return sorted(files)
    valid_files = list(valid_files)
    if ignore_extensions:
        valid_files = [os.path.splitext(sub)[0] for sub in valid_files]
    filter_function = partial(
        _split_filter_function,
        valid_files=valid_files,
        ignore_extensions=ignore_extensions,
        allow_substring=allow_substring,
    )
    # TODO fix this
    filtered = filter(filter_function, files)

    return sorted(filtered)


def _split_filter_function(file_name, valid_files: list[str], ignore_extensions=False, allow_substring=True):
    base_name = os.path.basename(file_name)
    if ignore_extensions:
        base_name = os.path.splitext(base_name)[0]
    if not allow_substring:
        return base_name in valid_files

    for valid_file in valid_files:
        if valid_file in base_name:
            return True
    return False


def to_tensor(d, transpose=True):
    new_dict = {}
    for k, v in d.items():
        if not isinstance(v, np.ndarray):
            new_dict[k] = v
        else:
            if k == "image" and transpose:
                v = np.moveaxis(v, -1, 0)
            new_dict[k] = torch.from_numpy(v)
    return new_dict


def pad_numpy(x, target_length, pad_value=0):
    padlen = target_length - x.shape[0]
    if padlen <= 0:
        return x

    pad_width = [(padlen, 0)] + [(0, 0) for _ in range(len(x.shape) - 1)]

    return np.pad(x, pad_width=pad_width, mode="constant", constant_values=pad_value)


def pad_dates_numpy(dates, target_length, pad_value=-1):
    padlen = target_length - dates.shape[0]
    if padlen <= 0:
        return dates

    pad_width = [(padlen, 0)]

    return np.pad(dates, pad_width=pad_width, mode="constant", constant_values=pad_value)


def validate_bands(bands: Sequence[str], bands_default: Sequence[str]):
    assert isinstance(bands, Sequence), "'bands' must be a sequence"
    set_diff = set(bands) - set(bands_default)
    if set_diff != set():
        raise ValueError(f"'{set_diff}' are invalid band names.")


def clip_image(img: np.ndarray) -> np.ndarray:
    """Clip image between (0, 1) considering min and max values.

    Args:
        img (np.ndarray): image in the format HWC.

    Returns:
        clipped ndarray image
    """
    img = (img - img.min(axis=(0, 1))) * (1 / img.max(axis=(0, 1)))
    img = np.clip(img, 0, 1)
    return img


def clip_image_percentile(img: np.ndarray, q_lower: float = 1, q_upper: float = 99) -> np.ndarray:
    """Remove values outside percentile range [lower, upper] and rescale image.
       Based on torchgeo.datasets.utils.percentile_normalization().

    Args:
        img (np.ndarray): image in the format HWC.
        q_lower (float): lower percentile in [0,100].
        q_upper (float): upper percentile in [0,100].

    Returns:
        clipped ndarray image
    """
    assert q_lower < q_upper
    lower = np.percentile(img, q_lower)
    upper = np.percentile(img, q_upper)
    img = (img - lower) / (upper - lower + 1e-5)
    img = np.clip(img, 0, 1)

    return img<|MERGE_RESOLUTION|>--- conflicted
+++ resolved
@@ -34,7 +34,6 @@
         except ValueError:
             return x
 
-<<<<<<< HEAD
 class OpticalBands(Enum):
     COASTAL_AEROSOL = "COASTAL_AEROSOL"
     BLUE = "BLUE"
@@ -74,7 +73,6 @@
             return cls(x)
         except ValueError:
             return x
-=======
 
 class S1Bands(Enum):
     VV = 'VV'
@@ -96,7 +94,6 @@
     S2RGB = "S2RGB"
     DEM = "DEM"
     LULC = "LULC"
->>>>>>> 23944e34
 
 
 def default_transform(**batch):
