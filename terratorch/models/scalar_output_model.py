# Copyright contributors to the Terratorch project

import torch
from segmentation_models_pytorch.base import SegmentationModel
from torch import nn
import torchvision.transforms as transforms
from terratorch.models.heads import ClassificationHead
from terratorch.models.model import AuxiliaryHeadWithDecoderWithoutInstantiatedHead, Model, ModelOutput
<<<<<<< HEAD
from terratorch.models.utils import pad_images
=======
import pdb
>>>>>>> b730ebab

def freeze_module(module: nn.Module):
    for param in module.parameters():
        param.requires_grad_(False)


class ScalarOutputModel(Model, SegmentationModel):
    """Model that encapsulates encoder and decoder and heads for a scalar output
    Expects decoder to have a "forward_features" method, an embed_dims property
    and optionally a "prepare_features_for_image_model" method.
    """

    def __init__(
        self,
        task: str,
        encoder: nn.Module,
        decoder: nn.Module,
        head_kwargs: dict,
        patch_size:int = None,
        img_size:tuple = None,
        decoder_includes_head: bool = False,
        auxiliary_heads: list[AuxiliaryHeadWithDecoderWithoutInstantiatedHead] | None = None,
        neck: nn.Module | None = None,
    ) -> None:
        """Constructor

        Args:
            task (str): Task to be performed. Must be "classification".
            encoder (nn.Module): Encoder to be used
            decoder (nn.Module): Decoder to be used
            head_kwargs (dict): Arguments to be passed at instantiation of the head.
            decoder_includes_head (bool): Whether the decoder already incldes a head. If true, a head will not be added. Defaults to False.
            auxiliary_heads (list[AuxiliaryHeadWithDecoderWithoutInstantiatedHead] | None, optional): List of
                AuxiliaryHeads with heads to be instantiated. Defaults to None.
            neck (nn.Module | None): Module applied between backbone and decoder.
                Defaults to None, which applies the identity.
        """
        super().__init__()
        self.task = task
        self.encoder = encoder
        self.decoder = decoder
        self.head = (
            self._get_head(task, decoder.out_channels, head_kwargs) if not decoder_includes_head else nn.Identity()
        )

        if auxiliary_heads is not None:
            aux_heads = {}
            for aux_head_to_be_instantiated in auxiliary_heads:
                aux_head: nn.Module = self._get_head(
                    task, aux_head_to_be_instantiated.decoder.out_channels, head_kwargs
                ) if not aux_head_to_be_instantiated.decoder_includes_head else nn.Identity()
                aux_head = nn.Sequential(aux_head_to_be_instantiated.decoder, aux_head)
                aux_heads[aux_head_to_be_instantiated.name] = aux_head
        else:
            aux_heads = {}
        self.aux_heads = nn.ModuleDict(aux_heads)

        self.neck = neck
        self.patch_size = patch_size
        self.img_size = (img_size, img_size)

    def freeze_encoder(self):
        freeze_module(self.encoder)

    def freeze_decoder(self):
        freeze_module(self.decoder)
        freeze_module(self.head)

    def check_input_shape(self, x: torch.Tensor) -> torch.Tensor:  # noqa: ARG002

        if self.patch_size:
            x_shape = x.shape[2:]
            if all([i//self.patch_size==0 for i in x_shape]):
               return x
            else:
               x = pad_images(x, self.patch_size, "constant") 
               return x
        else:
            # If patch size is not provided, the user should guarantee the
            # dataset is properly configured to work with the model being used. 
            return x

    def _crop_image_when_necessary(self, x:torch.Tensor, size:tuple) -> torch.Tensor:

            if self.img_size:

                return transforms.CenterCrop(self.img_size)(x)
            else:
                raise NameError("Cropping is necessary to adjust images, so define `img_size` in your config file.")
                logging.getLogger("terratorch").info("Cropping could be  necessary to adjust images, so define `img_size` in your config file \
                                                     if you get a shape mismatch.")

    def forward(self, x: torch.Tensor, **kwargs) -> ModelOutput:
        """Sequentially pass `x` through model`s encoder, decoder and heads"""
<<<<<<< HEAD

        x = self.check_input_shape(x)
=======
        self.check_input_shape(x)
>>>>>>> b730ebab
        features = self.encoder(x, **kwargs)

        # Collecting information about the size of the input tensor in order to 
        # use it to possibly crop the image when necessary. 
        input_size = x.shape[-2:]

        ## only for backwards compatibility with pre-neck times.
        if self.neck:
            prepare = self.neck
        else:
            # for backwards compatibility, if this is defined in the encoder, use it
            prepare = getattr(self.encoder, "prepare_features_for_image_model", lambda x: x)

        features = prepare(features)

        decoder_output = self.decoder([f.clone() for f in features])
        decoder_output = self._crop_image_when_necessary(decoder_output, pad, input_size)
        mask = self.head(decoder_output)

        aux_outputs = {}
        for name, decoder in self.aux_heads.items():
            aux_output = decoder([f.clone() for f in features])
            aux_outputs[name] = aux_output

        return ModelOutput(output=mask, auxiliary_heads=aux_outputs)

    def _get_head(self, task: str, input_embed_dim: int, head_kwargs: dict):
        if task == "classification":
            if "num_classes" not in head_kwargs:
                msg = "num_classes must be defined for classification task"
                raise Exception(msg)
            return ClassificationHead(input_embed_dim, **head_kwargs)
        msg = "Task must be classification."
        raise Exception(msg)<|MERGE_RESOLUTION|>--- conflicted
+++ resolved
@@ -6,11 +6,8 @@
 import torchvision.transforms as transforms
 from terratorch.models.heads import ClassificationHead
 from terratorch.models.model import AuxiliaryHeadWithDecoderWithoutInstantiatedHead, Model, ModelOutput
-<<<<<<< HEAD
 from terratorch.models.utils import pad_images
-=======
 import pdb
->>>>>>> b730ebab
 
 def freeze_module(module: nn.Module):
     for param in module.parameters():
@@ -105,12 +102,8 @@
 
     def forward(self, x: torch.Tensor, **kwargs) -> ModelOutput:
         """Sequentially pass `x` through model`s encoder, decoder and heads"""
-<<<<<<< HEAD
 
         x = self.check_input_shape(x)
-=======
-        self.check_input_shape(x)
->>>>>>> b730ebab
         features = self.encoder(x, **kwargs)
 
         # Collecting information about the size of the input tensor in order to 
